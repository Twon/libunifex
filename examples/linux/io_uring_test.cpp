/*
 * Copyright 2019-present Facebook, Inc.
 *
 * Licensed under the Apache License, Version 2.0 (the "License");
 * you may not use this file except in compliance with the License.
 * You may obtain a copy of the License at
 *
 *   http://www.apache.org/licenses/LICENSE-2.0
 *
 * Unless required by applicable law or agreed to in writing, software
 * distributed under the License is distributed on an "AS IS" BASIS,
 * WITHOUT WARRANTIES OR CONDITIONS OF ANY KIND, either express or implied.
 * See the License for the specific language governing permissions and
 * limitations under the License.
 */

#include <unifex/config.hpp>

#if !UNIFEX_NO_LIBURING

#include <unifex/inplace_stop_token.hpp>
#include <unifex/just.hpp>
#include <unifex/let.hpp>
#include <unifex/linux/io_uring_context.hpp>
#include <unifex/scheduler_concepts.hpp>
#include <unifex/scope_guard.hpp>
#include <unifex/sequence.hpp>
#include <unifex/sync_wait.hpp>
#include <unifex/transform.hpp>
#include <unifex/when_all.hpp>
#include <unifex/with_query_value.hpp>

#include <chrono>
#include <cstdio>
#include <string>
#include <thread>
#include <vector>

using namespace unifex;
using namespace unifex::linuxos;
using namespace std::chrono_literals;

template <typename F>
auto lazy(F&& f) {
  return transform(just(), (F &&) f);
}

template<typename S>
auto discard_value(S&& s) {
  return transform((S&&)s, [](auto&&...) noexcept {});
}

static constexpr unsigned char data[6] = {'h', 'e', 'l', 'l', 'o', '\n'};

// This could be made generic across any scheduler that supports the
// async_write_only_file() CPO.
auto write_new_file(io_uring_context::scheduler s, const char* path) {
  return let(
      lazy([s, path]() {
        // Call the 'open_file_write_only' CPO with the scheduler.
        // This will return a file object that satisfies an
        // async-write-file concept.
        return open_file_write_only(s, path);
      }),
      [](io_uring_context::async_write_only_file& file) {
        const auto buffer = as_bytes(span{data});
        // Start 8 concurrent writes to the file at different offsets.
        return discard_value(when_all(
            // Calls the 'async_write_some_at()' CPO on the file object
            // returned from 'open_file_write_only()'.
            async_write_some_at(file, 0, buffer),
            async_write_some_at(file, 1 * buffer.size(), buffer),
            async_write_some_at(file, 2 * buffer.size(), buffer),
            async_write_some_at(file, 3 * buffer.size(), buffer),
            async_write_some_at(file, 4 * buffer.size(), buffer),
            async_write_some_at(file, 5 * buffer.size(), buffer),
            async_write_some_at(file, 6 * buffer.size(), buffer),
            async_write_some_at(file, 7 * buffer.size(), buffer)));
      });
}

auto read_file(io_uring_context::scheduler s, const char* path) {
  return let(
      lazy([s, path]() { return open_file_read_only(s, path); }),
      [buffer = std::vector<char>{}](auto& file) mutable {
        buffer.resize(100);
        return transform(
            async_read_some_at(
                file,
                0,
                as_writable_bytes(span{buffer.data(), buffer.size() - 1})),
            [&](ssize_t bytesRead) {
              std::printf("read %zi bytes\n", bytesRead);
              buffer[bytesRead] = '\0';
              std::printf("contents: %s\n", buffer.data());
            });
      });
}

int main() {
  try {
<<<<<<< HEAD
    {
      auto start = std::chrono::steady_clock::now();
      inplace_stop_source timerStopSource;
      sync_wait(
        with_query_value(
          when_all(
              transform(
                  schedule_at(scheduler, now(scheduler) + 1s),
                  []() { std::printf("timer 1 completed (1s)\n"); }),
              transform(
                  schedule_at(scheduler, now(scheduler) + 2s),
                  []() { std::printf("timer 2 completed (2s)\n"); }),
              transform(
                  schedule_at(scheduler, now(scheduler) + 1500ms),
                  [&]() {
                    std::printf("timer 3 completed (1.5s) cancelling\n");
                    timerStopSource.request_stop();
                  })),
          get_stop_token,
          timerStopSource.get_token()));
      auto end = std::chrono::steady_clock::now();

      std::printf(
          "completed in %i ms\n",
          (int)std::chrono::duration_cast<std::chrono::milliseconds>(
              end - start)
              .count());
=======
    io_uring_context ctx;

    inplace_stop_source stopSource;
    std::thread t{[&] { ctx.run(stopSource.get_token()); }};
    scope_guard stopOnExit = [&]() noexcept {
      stopSource.request_stop();
      t.join();
    };

    auto scheduler = ctx.get_scheduler();

    try {
      {
        auto start = std::chrono::steady_clock::now();
        inplace_stop_source timerStopSource;
        sync_wait(
            when_all(
                transform(
                    schedule_at(scheduler, now(scheduler) + 1s),
                    []() { std::printf("timer 1 completed (1s)\n"); }),
                transform(
                    schedule_at(scheduler, now(scheduler) + 2s),
                    []() { std::printf("timer 2 completed (2s)\n"); }),
                transform(
                    schedule_at(scheduler, now(scheduler) + 1500ms),
                    [&]() {
                      std::printf("timer 3 completed (1.5s) cancelling\n");
                      timerStopSource.request_stop();
                    })),
            timerStopSource.get_token());
        auto end = std::chrono::steady_clock::now();

        std::printf(
            "completed in %i ms\n",
            (int)std::chrono::duration_cast<std::chrono::milliseconds>(
                end - start)
                .count());
      }

      sync_wait(sequence(
          lazy([] { std::printf("writing file\n"); }),
          write_new_file(scheduler, "test.txt"),
          lazy([] { std::printf("write completed, waiting 1s\n"); }),
          transform(
              schedule_at(scheduler, now(scheduler) + 1s),
              []() { std::printf("timer 1 completed (1s)\n"); }),
          lazy([] { std::printf("reading file concurrently\n"); }),
          when_all(
              read_file(scheduler, "test.txt"),
              read_file(scheduler, "test.txt"))));
    } catch (const std::exception& ex) {
      std::printf("error: %s\n", ex.what());
      return 1;
>>>>>>> 2c144d7b
    }
  } catch (const std::system_error &ex) {
    if(ex.code() == std::errc::operation_not_permitted) {
      std::printf("Received EPERM from i/o uring, skipping i/o uring test\n");
      return 0;
    }
    throw;
  }

  return 0;
}

#else // UNIFEX_NO_LIBURING

#include <cstdio>
int main() {
  printf("liburing support not found\n");
  return 0;
}

#endif // UNIFEX_NO_LIBURING<|MERGE_RESOLUTION|>--- conflicted
+++ resolved
@@ -99,7 +99,17 @@
 
 int main() {
   try {
-<<<<<<< HEAD
+    io_uring_context ctx;
+
+    inplace_stop_source stopSource;
+    std::thread t{[&] { ctx.run(stopSource.get_token()); }};
+    scope_guard stopOnExit = [&]() noexcept {
+      stopSource.request_stop();
+      t.join();
+    };
+
+    auto scheduler = ctx.get_scheduler();
+
     {
       auto start = std::chrono::steady_clock::now();
       inplace_stop_source timerStopSource;
@@ -127,68 +137,28 @@
           (int)std::chrono::duration_cast<std::chrono::milliseconds>(
               end - start)
               .count());
-=======
-    io_uring_context ctx;
+    }
 
-    inplace_stop_source stopSource;
-    std::thread t{[&] { ctx.run(stopSource.get_token()); }};
-    scope_guard stopOnExit = [&]() noexcept {
-      stopSource.request_stop();
-      t.join();
-    };
-
-    auto scheduler = ctx.get_scheduler();
-
-    try {
-      {
-        auto start = std::chrono::steady_clock::now();
-        inplace_stop_source timerStopSource;
-        sync_wait(
-            when_all(
-                transform(
-                    schedule_at(scheduler, now(scheduler) + 1s),
-                    []() { std::printf("timer 1 completed (1s)\n"); }),
-                transform(
-                    schedule_at(scheduler, now(scheduler) + 2s),
-                    []() { std::printf("timer 2 completed (2s)\n"); }),
-                transform(
-                    schedule_at(scheduler, now(scheduler) + 1500ms),
-                    [&]() {
-                      std::printf("timer 3 completed (1.5s) cancelling\n");
-                      timerStopSource.request_stop();
-                    })),
-            timerStopSource.get_token());
-        auto end = std::chrono::steady_clock::now();
-
-        std::printf(
-            "completed in %i ms\n",
-            (int)std::chrono::duration_cast<std::chrono::milliseconds>(
-                end - start)
-                .count());
-      }
-
-      sync_wait(sequence(
-          lazy([] { std::printf("writing file\n"); }),
-          write_new_file(scheduler, "test.txt"),
-          lazy([] { std::printf("write completed, waiting 1s\n"); }),
-          transform(
-              schedule_at(scheduler, now(scheduler) + 1s),
-              []() { std::printf("timer 1 completed (1s)\n"); }),
-          lazy([] { std::printf("reading file concurrently\n"); }),
-          when_all(
-              read_file(scheduler, "test.txt"),
-              read_file(scheduler, "test.txt"))));
-    } catch (const std::exception& ex) {
-      std::printf("error: %s\n", ex.what());
-      return 1;
->>>>>>> 2c144d7b
-    }
+    sync_wait(sequence(
+        lazy([] { std::printf("writing file\n"); }),
+        write_new_file(scheduler, "test.txt"),
+        lazy([] { std::printf("write completed, waiting 1s\n"); }),
+        transform(
+            schedule_at(scheduler, now(scheduler) + 1s),
+            []() { std::printf("timer 1 completed (1s)\n"); }),
+        lazy([] { std::printf("reading file concurrently\n"); }),
+        when_all(
+            read_file(scheduler, "test.txt"),
+            read_file(scheduler, "test.txt"))));
   } catch (const std::system_error &ex) {
     if(ex.code() == std::errc::operation_not_permitted) {
       std::printf("Received EPERM from i/o uring, skipping i/o uring test\n");
       return 0;
     }
     throw;
+  } catch (const std::exception& ex) {
+    std::printf("error: %s\n", ex.what());
+    return 1;
   }
 
   return 0;
